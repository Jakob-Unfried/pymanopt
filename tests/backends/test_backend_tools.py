<<<<<<< HEAD
=======
import pytest

>>>>>>> 0c3d7040
from pymanopt.tools import (
    bisect_sequence,
    unpack_singleton_sequence_return_value,
)

from .._test import TestCase


<<<<<<< HEAD
class TestArgumentFlattening(TestCase):
=======
class TestArgumentFlattening:
>>>>>>> 0c3d7040
    def test_bisect_sequence(self):
        sequence = range(10)
        half1, half2 = bisect_sequence(sequence)
        assert half1 == range(5)
        assert half2 == range(5, 10)
        with pytest.raises(ValueError):
            bisect_sequence(range(11))

    def test_unpack_singleton_sequence_return_value(self):
        @unpack_singleton_sequence_return_value
        def f():
            return (1,)

        assert f() == 1

        @unpack_singleton_sequence_return_value
        def g():
            return (1, 2)

        with pytest.raises(ValueError):
            g()

        @unpack_singleton_sequence_return_value
        def h():
            return None

        with pytest.raises(ValueError):
            h()<|MERGE_RESOLUTION|>--- conflicted
+++ resolved
@@ -1,21 +1,12 @@
-<<<<<<< HEAD
-=======
 import pytest
 
->>>>>>> 0c3d7040
 from pymanopt.tools import (
     bisect_sequence,
     unpack_singleton_sequence_return_value,
 )
 
-from .._test import TestCase
 
-
-<<<<<<< HEAD
-class TestArgumentFlattening(TestCase):
-=======
 class TestArgumentFlattening:
->>>>>>> 0c3d7040
     def test_bisect_sequence(self):
         sequence = range(10)
         half1, half2 = bisect_sequence(sequence)
